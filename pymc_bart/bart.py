--- conflicted
+++ resolved
@@ -92,7 +92,10 @@
         Each element of split_prior should be in the [0, 1] interval and the elements should sum to
         1. Otherwise they will be normalized.
         Defaults to 0, i.e. all covariates have the same prior probability to be selected.
-<<<<<<< HEAD
+    split_rules : Optional[SplitRule], default None
+        List of SplitRule objects, one per column in input data.
+        Allows using different split rules for different columns. Default is ContinuousSplitRule.
+        Other options are OneHotSplitRule and SubsetSplitRule that both apply to categorical variables.
     shape: : Optional[Tuple], default None
         Specify the output shape. If shape is different from (len(X)) (the default), train a
         separate tree for each value in other dimensions.
@@ -102,12 +105,6 @@
         This flag forces a fully separate tree structure to be trained instead.
         This is unnecessary in many cases and is considerably slower, multiplying
         run-time roughly by number of dimensions.
-=======
-    split_rules : Optional[SplitRule], default None
-        List of SplitRule objects, one per column in input data.
-        Allows using different split rules for different columns. Default is ContinuousSplitRule.
-        Other options are OneHotSplitRule and SubsetSplitRule that both apply to categorical variables.
->>>>>>> d228be38
 
     Notes
     -----
@@ -126,11 +123,8 @@
         beta: float = 2.0,
         response: str = "constant",
         split_prior: Optional[List[float]] = None,
-<<<<<<< HEAD
+        split_rules: Optional[SplitRule] = None,
         separate_trees: Optional[bool] = False,
-=======
-        split_rules: Optional[SplitRule] = None,
->>>>>>> d228be38
         **kwargs,
     ):
         manager = Manager()
@@ -156,11 +150,8 @@
                 alpha=alpha,
                 beta=beta,
                 split_prior=split_prior,
-<<<<<<< HEAD
+                split_rules=split_rules,
                 separate_trees=separate_trees,
-=======
-                split_rules=split_rules,
->>>>>>> d228be38
             ),
         )()
 
