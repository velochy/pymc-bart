--- conflicted
+++ resolved
@@ -181,12 +181,8 @@
             leaf_node_value=init_mean / self.m,
             idx_data_points=np.arange(self.num_observations, dtype="int32"),
             num_observations=self.num_observations,
-<<<<<<< HEAD
             shape=self.leaves_shape,
-=======
-            shape=self.shape,
             split_rules=self.split_rules,
->>>>>>> d228be38
         )
 
         self.normal = NormalSampler(1, self.leaves_shape)
