--- conflicted
+++ resolved
@@ -147,12 +147,8 @@
                 )
             },
             idx_leaf_nodes=[0],
-<<<<<<< HEAD
             output=np.zeros((num_observations, shape)).astype(config.floatX),
-=======
-            output=np.zeros((num_observations, shape)).astype(config.floatX).squeeze(),
             split_rules=split_rules,
->>>>>>> d228be38
         )
 
     def __getitem__(self, index) -> Node:
@@ -263,7 +259,7 @@
         self,
         X: npt.NDArray[np.float_],
         excluded: Optional[List[int]] = None,
-        shape: Union[int,Tuple[int,...]] = 1,
+        shape: Union[int, Tuple[int, ...]] = 1,
     ) -> npt.NDArray[np.float_]:
         """
         Traverse the tree starting from the root node given an (un)observed point.
